package org.apache.lucene.search.join;

/*
 * Licensed to the Apache Software Foundation (ASF) under one or more
 * contributor license agreements.  See the NOTICE file distributed with
 * this work for additional information regarding copyright ownership.
 * The ASF licenses this file to You under the Apache License, Version 2.0
 * (the "License"); you may not use this file except in compliance with
 * the License.  You may obtain a copy of the License at
 *
 *     http://www.apache.org/licenses/LICENSE-2.0
 *
 * Unless required by applicable law or agreed to in writing, software
 * distributed under the License is distributed on an "AS IS" BASIS,
 * WITHOUT WARRANTIES OR CONDITIONS OF ANY KIND, either express or implied.
 * See the License for the specific language governing permissions and
 * limitations under the License.
 */

import org.apache.lucene.index.AtomicReaderContext;
import org.apache.lucene.index.DocsEnum;
import org.apache.lucene.index.IndexReader;
import org.apache.lucene.index.Term;
import org.apache.lucene.index.Terms;
import org.apache.lucene.index.TermsEnum;
import org.apache.lucene.search.Collector;
import org.apache.lucene.search.ComplexExplanation;
import org.apache.lucene.search.DocIdSetIterator;
import org.apache.lucene.search.Explanation;
import org.apache.lucene.search.IndexSearcher;
import org.apache.lucene.search.Query;
import org.apache.lucene.search.Scorer;
import org.apache.lucene.search.Weight;
import org.apache.lucene.search.intervals.IntervalIterator;
import org.apache.lucene.util.Bits;
import org.apache.lucene.util.BytesRef;
import org.apache.lucene.util.BytesRefHash;
import org.apache.lucene.util.FixedBitSet;

import java.io.IOException;
import java.util.Locale;
import java.util.Set;

class TermsIncludingScoreQuery extends Query {

  final String field;
  final boolean multipleValuesPerDocument;
  final BytesRefHash terms;
  final float[] scores;
  final int[] ords;
  final Query originalQuery;
  final Query unwrittenOriginalQuery;

  TermsIncludingScoreQuery(String field, boolean multipleValuesPerDocument, BytesRefHash terms, float[] scores, Query originalQuery) {
    this.field = field;
    this.multipleValuesPerDocument = multipleValuesPerDocument;
    this.terms = terms;
    this.scores = scores;
    this.originalQuery = originalQuery;
    this.ords = terms.sort(BytesRef.getUTF8SortedAsUnicodeComparator());
    this.unwrittenOriginalQuery = originalQuery;
  }

  private TermsIncludingScoreQuery(String field, boolean multipleValuesPerDocument, BytesRefHash terms, float[] scores, int[] ords, Query originalQuery, Query unwrittenOriginalQuery) {
    this.field = field;
    this.multipleValuesPerDocument = multipleValuesPerDocument;
    this.terms = terms;
    this.scores = scores;
    this.originalQuery = originalQuery;
    this.ords = ords;
    this.unwrittenOriginalQuery = unwrittenOriginalQuery;
  }

  @Override
  public String toString(String string) {
    return String.format(Locale.ROOT, "TermsIncludingScoreQuery{field=%s;originalQuery=%s}", field, unwrittenOriginalQuery);
  }

  @Override
  public void extractTerms(Set<Term> terms) {
    originalQuery.extractTerms(terms);
  }

  @Override
  public Query rewrite(IndexReader reader) throws IOException {
    final Query originalQueryRewrite = originalQuery.rewrite(reader);
    if (originalQueryRewrite != originalQuery) {
      Query rewritten = new TermsIncludingScoreQuery(field, multipleValuesPerDocument, terms, scores,
          ords, originalQueryRewrite, originalQuery);
      rewritten.setBoost(getBoost());
      return rewritten;
    } else {
      return this;
    }
  }

  @Override
  public boolean equals(Object obj) {
    if (this == obj) {
      return true;
    } if (!super.equals(obj)) {
      return false;
    } if (getClass() != obj.getClass()) {
      return false;
    }

    TermsIncludingScoreQuery other = (TermsIncludingScoreQuery) obj;
    if (!field.equals(other.field)) {
      return false;
    }
    if (!unwrittenOriginalQuery.equals(other.unwrittenOriginalQuery)) {
      return false;
    }
    return true;
  }

  @Override
  public int hashCode() {
    final int prime = 31;
    int result = super.hashCode();
    result += prime * field.hashCode();
    result += prime * unwrittenOriginalQuery.hashCode();
    return result;
  }

  @Override
  public Weight createWeight(IndexSearcher searcher) throws IOException {
    final Weight originalWeight = originalQuery.createWeight(searcher);
    return new Weight() {

      private TermsEnum segmentTermsEnum;

      @Override
      public Explanation explain(AtomicReaderContext context, int doc) throws IOException {
        SVInnerScorer scorer = (SVInnerScorer) scorer(context, false, false, PostingFeatures.DOCS_AND_FREQS, context.reader().getLiveDocs());
        if (scorer != null) {
          if (scorer.advanceForExplainOnly(doc) == doc) {
            return scorer.explain();
          }
        }
        return new ComplexExplanation(false, 0.0f, "Not a match");
      }

      @Override
      public Query getQuery() {
        return TermsIncludingScoreQuery.this;
      }

      @Override
      public float getValueForNormalization() throws IOException {
        return originalWeight.getValueForNormalization() * TermsIncludingScoreQuery.this.getBoost() * TermsIncludingScoreQuery.this.getBoost();
      }

      @Override
      public void normalize(float norm, float topLevelBoost) {
        originalWeight.normalize(norm, topLevelBoost * TermsIncludingScoreQuery.this.getBoost());
      }

      public Scorer scorer(AtomicReaderContext context, boolean scoreDocsInOrder, boolean topScorer, PostingFeatures flagsß, Bits acceptDocs) throws IOException {
        Terms terms = context.reader().terms(field);
        if (terms == null) {
          return null;
        }
        
        // what is the runtime...seems ok?
        final long cost = context.reader().maxDoc() * terms.size();

        segmentTermsEnum = terms.iterator(segmentTermsEnum);
        if (scoreDocsInOrder) {
          if (multipleValuesPerDocument) {
            return new MVInOrderScorer(this, acceptDocs, segmentTermsEnum, context.reader().maxDoc(), cost);
          } else {
            return new SVInOrderScorer(this, acceptDocs, segmentTermsEnum, context.reader().maxDoc(), cost);
          }
        } else if (multipleValuesPerDocument) {
          return new MVInnerScorer(this, acceptDocs, segmentTermsEnum, context.reader().maxDoc(), cost);
        } else {
          return new SVInnerScorer(this, acceptDocs, segmentTermsEnum, cost);
        }
      }
    };
  }

  // This impl assumes that the 'join' values are used uniquely per doc per field. Used for one to many relations.
  class SVInnerScorer extends Scorer {

    final BytesRef spare = new BytesRef();
    final Bits acceptDocs;
    final TermsEnum termsEnum;
    final long cost;

    int upto;
    DocsEnum docsEnum;
    DocsEnum reuse;
    int scoreUpto;
    int doc;

    SVInnerScorer(Weight weight, Bits acceptDocs, TermsEnum termsEnum, long cost) {
      super(weight);
      this.acceptDocs = acceptDocs;
      this.termsEnum = termsEnum;
      this.cost = cost;
      this.doc = -1;
    }

    @Override
    public void score(Collector collector) throws IOException {
      collector.setScorer(this);
      for (int doc = nextDocOutOfOrder(); doc != NO_MORE_DOCS; doc = nextDocOutOfOrder()) {
        collector.collect(doc);
      }
    }

    @Override
    public float score() throws IOException {
      return scores[ords[scoreUpto]];
    }

    Explanation explain() throws IOException {
      return new ComplexExplanation(true, score(), "Score based on join value " + termsEnum.term().utf8ToString());
    }

    @Override
    public int docID() {
      return doc;
    }

    int nextDocOutOfOrder() throws IOException {
      while (true) {
        if (docsEnum != null) {
          int docId = docsEnumNextDoc();
          if (docId == DocIdSetIterator.NO_MORE_DOCS) {
            docsEnum = null;
          } else {
            return doc = docId;
          }
        }

        if (upto == terms.size()) {
          return doc = DocIdSetIterator.NO_MORE_DOCS;
        }

        scoreUpto = upto;
        if (termsEnum.seekExact(terms.get(ords[upto++], spare))) {
          docsEnum = reuse = termsEnum.docs(acceptDocs, reuse, DocsEnum.FLAG_NONE);
        }
      }
    }

    protected int docsEnumNextDoc() throws IOException {
      return docsEnum.nextDoc();
    }

    @Override
    public int nextDoc() throws IOException {
      throw new UnsupportedOperationException("nextDoc() isn't supported because doc ids are emitted out of order");
    }

    @Override
    public int advance(int target) throws IOException {
      throw new UnsupportedOperationException("advance() isn't supported because doc ids are emitted out of order");
    }

    private int advanceForExplainOnly(int target) throws IOException {
      int docId;
      do {
        docId = nextDocOutOfOrder();
        if (docId < target) {
          int tempDocId = docsEnum.advance(target);
          if (tempDocId == target) {
            docId = tempDocId;
            break;
          }
        } else if (docId == target) {
          break;
        }
        docsEnum = null; // goto the next ord.
      } while (docId != DocIdSetIterator.NO_MORE_DOCS);
      return docId;
    }
    @Override
    public IntervalIterator intervals(boolean collectIntervals) throws IOException {
      throw new UnsupportedOperationException();
    }

    @Override
    public int freq() {
      return 1;
    }

    @Override
    public long cost() {
      return cost;
    }
  }

  // This impl that tracks whether a docid has already been emitted. This check makes sure that docs aren't emitted
  // twice for different join values. This means that the first encountered join value determines the score of a document
  // even if other join values yield a higher score.
  class MVInnerScorer extends SVInnerScorer {

    final FixedBitSet alreadyEmittedDocs;

    MVInnerScorer(Weight weight, Bits acceptDocs, TermsEnum termsEnum, int maxDoc, long cost) {
      super(weight, acceptDocs, termsEnum, cost);
      alreadyEmittedDocs = new FixedBitSet(maxDoc);
    }

    @Override
    protected int docsEnumNextDoc() throws IOException {
      while (true) {
        int docId = docsEnum.nextDoc();
        if (docId == DocIdSetIterator.NO_MORE_DOCS) {
          return docId;
        }
        if (!alreadyEmittedDocs.getAndSet(docId)) {
          return docId;//if it wasn't previously set, return it
        }
      }
    }
  }

  class SVInOrderScorer extends Scorer {

    final DocIdSetIterator matchingDocsIterator;
    final float[] scores;
    final long cost;

    int currentDoc = -1;

    SVInOrderScorer(Weight weight, Bits acceptDocs, TermsEnum termsEnum, int maxDoc, long cost) throws IOException {
      super(weight);
      FixedBitSet matchingDocs = new FixedBitSet(maxDoc);
      this.scores = new float[maxDoc];
      fillDocsAndScores(matchingDocs, acceptDocs, termsEnum);
      this.matchingDocsIterator = matchingDocs.iterator();
      this.cost = cost;
    }

    protected void fillDocsAndScores(FixedBitSet matchingDocs, Bits acceptDocs, TermsEnum termsEnum) throws IOException {
      BytesRef spare = new BytesRef();
      DocsEnum docsEnum = null;
      for (int i = 0; i < terms.size(); i++) {
        if (termsEnum.seekExact(terms.get(ords[i], spare))) {
          docsEnum = termsEnum.docs(acceptDocs, docsEnum, DocsEnum.FLAG_NONE);
          float score = TermsIncludingScoreQuery.this.scores[ords[i]];
          for (int doc = docsEnum.nextDoc(); doc != DocIdSetIterator.NO_MORE_DOCS; doc = docsEnum.nextDoc()) {
            matchingDocs.set(doc);
            // In the case the same doc is also related to a another doc, a score might be overwritten. I think this
            // can only happen in a many-to-many relation
            scores[doc] = score;
          }
        }
      }
    }

    @Override
    public float score() throws IOException {
      return scores[currentDoc];
    }

    @Override
    public int freq() throws IOException {
      return 1;
    }

    @Override
    public int docID() {
      return currentDoc;
    }

    @Override
    public int nextDoc() throws IOException {
      return currentDoc = matchingDocsIterator.nextDoc();
    }

    @Override
    public int advance(int target) throws IOException {
      return currentDoc = matchingDocsIterator.advance(target);
    }

    @Override
<<<<<<< HEAD
    public IntervalIterator intervals(boolean collectIntervals)
        throws IOException {
      return null;
=======
    public long cost() {
      return cost;
>>>>>>> 9c47892d
    }
  }

  // This scorer deals with the fact that a document can have more than one score from multiple related documents.
  class MVInOrderScorer extends SVInOrderScorer {

    MVInOrderScorer(Weight weight, Bits acceptDocs, TermsEnum termsEnum, int maxDoc, long cost) throws IOException {
      super(weight, acceptDocs, termsEnum, maxDoc, cost);
    }

    @Override
    protected void fillDocsAndScores(FixedBitSet matchingDocs, Bits acceptDocs, TermsEnum termsEnum) throws IOException {
      BytesRef spare = new BytesRef();
      DocsEnum docsEnum = null;
      for (int i = 0; i < terms.size(); i++) {
        if (termsEnum.seekExact(terms.get(ords[i], spare))) {
          docsEnum = termsEnum.docs(acceptDocs, docsEnum, DocsEnum.FLAG_NONE);
          float score = TermsIncludingScoreQuery.this.scores[ords[i]];
          for (int doc = docsEnum.nextDoc(); doc != DocIdSetIterator.NO_MORE_DOCS; doc = docsEnum.nextDoc()) {
            // I prefer this:
            /*if (scores[doc] < score) {
              scores[doc] = score;
              matchingDocs.set(doc);
            }*/
            // But this behaves the same as MVInnerScorer and only then the tests will pass:
            if (!matchingDocs.get(doc)) {
              scores[doc] = score;
              matchingDocs.set(doc);
            }
          }
        }
      }
    }
  }

}<|MERGE_RESOLUTION|>--- conflicted
+++ resolved
@@ -380,14 +380,14 @@
     }
 
     @Override
-<<<<<<< HEAD
     public IntervalIterator intervals(boolean collectIntervals)
         throws IOException {
       return null;
-=======
+    }
+
+    @Override
     public long cost() {
       return cost;
->>>>>>> 9c47892d
     }
   }
 
