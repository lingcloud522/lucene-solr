package org.apache.lucene.codecs.lucene40;

/**
 * Licensed to the Apache Software Foundation (ASF) under one or more
 * contributor license agreements.  See the NOTICE file distributed with
 * this work for additional information regarding copyright ownership.
 * The ASF licenses this file to You under the Apache License, Version 2.0
 * (the "License"); you may not use this file except in compliance with
 * the License.  You may obtain a copy of the License at
 *
 *     http://www.apache.org/licenses/LICENSE-2.0
 *
 * Unless required by applicable law or agreed to in writing, software
 * distributed under the License is distributed on an "AS IS" BASIS,
 * WITHOUT WARRANTIES OR CONDITIONS OF ANY KIND, either express or implied.
 * See the License for the specific language governing permissions and
 * limitations under the License.
 */

import java.io.IOException;

import org.apache.lucene.codecs.StoredFieldsReader;
import org.apache.lucene.index.CorruptIndexException;
import org.apache.lucene.index.FieldInfo;
import org.apache.lucene.index.FieldInfos;
import org.apache.lucene.index.IndexFileNames;
import org.apache.lucene.index.SegmentInfo;
import org.apache.lucene.index.StoredFieldVisitor;
import org.apache.lucene.store.AlreadyClosedException;
import org.apache.lucene.store.Directory;
import org.apache.lucene.store.IOContext;
import org.apache.lucene.store.IndexInput;
import org.apache.lucene.util.CodecUtil;
import org.apache.lucene.util.IOUtils;

import java.io.Closeable;
import java.util.Set;

import static org.apache.lucene.codecs.lucene40.Lucene40StoredFieldsWriter.*;

/**
 * Class responsible for access to stored document fields.
 * <p/>
 * It uses &lt;segment&gt;.fdt and &lt;segment&gt;.fdx; files.
 * 
 * @see Lucene40StoredFieldsFormat
 * @lucene.internal
 */
public final class Lucene40StoredFieldsReader extends StoredFieldsReader implements Cloneable, Closeable {
  private final FieldInfos fieldInfos;
  private final IndexInput fieldsStream;
  private final IndexInput indexStream;
  private int numTotalDocs;
  private int size;
  private boolean closed;

  /** Returns a cloned FieldsReader that shares open
   *  IndexInputs with the original one.  It is the caller's
   *  job not to close the original FieldsReader until all
   *  clones are called (eg, currently SegmentReader manages
   *  this logic). */
  @Override
  public Lucene40StoredFieldsReader clone() {
    ensureOpen();
    return new Lucene40StoredFieldsReader(fieldInfos, numTotalDocs, size, (IndexInput)fieldsStream.clone(), (IndexInput)indexStream.clone());
  }
  
  // Used only by clone
  private Lucene40StoredFieldsReader(FieldInfos fieldInfos, int numTotalDocs, int size, IndexInput fieldsStream, IndexInput indexStream) {
    this.fieldInfos = fieldInfos;
    this.numTotalDocs = numTotalDocs;
    this.size = size;
    this.fieldsStream = fieldsStream;
    this.indexStream = indexStream;
  }

  public Lucene40StoredFieldsReader(Directory d, SegmentInfo si, FieldInfos fn, IOContext context) throws IOException {
    final String segment = si.name;
    boolean success = false;
    fieldInfos = fn;
    try {
      fieldsStream = d.openInput(IndexFileNames.segmentFileName(segment, "", FIELDS_EXTENSION), context);
      final String indexStreamFN = IndexFileNames.segmentFileName(segment, "", FIELDS_INDEX_EXTENSION);
      indexStream = d.openInput(indexStreamFN, context);
      
      CodecUtil.checkHeader(indexStream, CODEC_NAME_IDX, VERSION_START, VERSION_CURRENT);
      CodecUtil.checkHeader(fieldsStream, CODEC_NAME_DAT, VERSION_START, VERSION_CURRENT);
      assert HEADER_LENGTH_DAT == fieldsStream.getFilePointer();
      assert HEADER_LENGTH_IDX == indexStream.getFilePointer();
      final long indexSize = indexStream.length() - HEADER_LENGTH_IDX;
      this.size = (int) (indexSize >> 3);
      // Verify two sources of "maxDoc" agree:
      if (this.size != si.docCount) {
        throw new CorruptIndexException("doc counts differ for segment " + segment + ": fieldsReader shows " + this.size + " but segmentInfo shows " + si.docCount);
      }
      numTotalDocs = (int) (indexSize >> 3);
      success = true;
    } finally {
      // With lock-less commits, it's entirely possible (and
      // fine) to hit a FileNotFound exception above. In
      // this case, we want to explicitly close any subset
      // of things that were opened so that we don't have to
      // wait for a GC to do so.
      if (!success) {
        close();
      }
    }
  }

  /**
   * @throws AlreadyClosedException if this FieldsReader is closed
   */
  private void ensureOpen() throws AlreadyClosedException {
    if (closed) {
      throw new AlreadyClosedException("this FieldsReader is closed");
    }
  }

  /**
   * Closes the underlying {@link org.apache.lucene.store.IndexInput} streams.
   * This means that the Fields values will not be accessible.
   *
   * @throws IOException
   */
  public final void close() throws IOException {
    if (!closed) {
      IOUtils.close(fieldsStream, indexStream);
      closed = true;
    }
  }

  public final int size() {
    return size;
  }

  private void seekIndex(int docID) throws IOException {
    indexStream.seek(HEADER_LENGTH_IDX + docID * 8L);
  }

  public final void visitDocument(int n, StoredFieldVisitor visitor) throws CorruptIndexException, IOException {
    seekIndex(n);
    fieldsStream.seek(indexStream.readLong());

    final int numFields = fieldsStream.readVInt();
    for (int fieldIDX = 0; fieldIDX < numFields; fieldIDX++) {
      int fieldNumber = fieldsStream.readVInt();
      FieldInfo fieldInfo = fieldInfos.fieldInfo(fieldNumber);
      
      int bits = fieldsStream.readByte() & 0xFF;
      assert bits <= (FIELD_IS_NUMERIC_MASK | FIELD_IS_BINARY): "bits=" + Integer.toHexString(bits);

      switch(visitor.needsField(fieldInfo)) {
        case YES:
          readField(visitor, fieldInfo, bits);
          break;
        case NO: 
          skipField(bits);
          break;
        case STOP: 
          return;
      }
    }
  }

  private void readField(StoredFieldVisitor visitor, FieldInfo info, int bits) throws IOException {
    final int numeric = bits & FIELD_IS_NUMERIC_MASK;
    if (numeric != 0) {
      switch(numeric) {
        case FIELD_IS_NUMERIC_INT:
          visitor.intField(info, fieldsStream.readInt());
          return;
        case FIELD_IS_NUMERIC_LONG:
          visitor.longField(info, fieldsStream.readLong());
          return;
        case FIELD_IS_NUMERIC_FLOAT:
          visitor.floatField(info, Float.intBitsToFloat(fieldsStream.readInt()));
          return;
        case FIELD_IS_NUMERIC_DOUBLE:
          visitor.doubleField(info, Double.longBitsToDouble(fieldsStream.readLong()));
          return;
        default:
          throw new CorruptIndexException("Invalid numeric type: " + Integer.toHexString(numeric));
      }
    } else { 
      final int length = fieldsStream.readVInt();
      byte bytes[] = new byte[length];
      fieldsStream.readBytes(bytes, 0, length);
      if ((bits & FIELD_IS_BINARY) != 0) {
        visitor.binaryField(info, bytes, 0, bytes.length);
      } else {
        visitor.stringField(info, new String(bytes, 0, bytes.length, IOUtils.CHARSET_UTF_8));
      }
    }
  }
  
  private void skipField(int bits) throws IOException {
    final int numeric = bits & FIELD_IS_NUMERIC_MASK;
    if (numeric != 0) {
      switch(numeric) {
        case FIELD_IS_NUMERIC_INT:
        case FIELD_IS_NUMERIC_FLOAT:
          fieldsStream.readInt();
          return;
        case FIELD_IS_NUMERIC_LONG:
        case FIELD_IS_NUMERIC_DOUBLE:
          fieldsStream.readLong();
          return;
        default: 
          throw new CorruptIndexException("Invalid numeric type: " + Integer.toHexString(numeric));
      }
    } else {
      final int length = fieldsStream.readVInt();
      fieldsStream.seek(fieldsStream.getFilePointer() + length);
    }
  }

  /** Returns the length in bytes of each raw document in a
   *  contiguous range of length numDocs starting with
   *  startDocID.  Returns the IndexInput (the fieldStream),
   *  already seeked to the starting point for startDocID.*/
  public final IndexInput rawDocs(int[] lengths, int startDocID, int numDocs) throws IOException {
    seekIndex(startDocID);
    long startOffset = indexStream.readLong();
    long lastOffset = startOffset;
    int count = 0;
    while (count < numDocs) {
      final long offset;
      final int docID = startDocID + count + 1;
      assert docID <= numTotalDocs;
      if (docID < numTotalDocs) 
        offset = indexStream.readLong();
      else
        offset = fieldsStream.length();
      lengths[count++] = (int) (offset-lastOffset);
      lastOffset = offset;
    }

    fieldsStream.seek(startOffset);

    return fieldsStream;
  }
<<<<<<< HEAD
=======

  public static void files(SegmentInfo info, Set<String> files) throws IOException {
    files.add(IndexFileNames.segmentFileName(info.name, "", FIELDS_INDEX_EXTENSION));
    files.add(IndexFileNames.segmentFileName(info.name, "", FIELDS_EXTENSION));
  }
>>>>>>> 4bbef9d5
}<|MERGE_RESOLUTION|>--- conflicted
+++ resolved
@@ -239,12 +239,4 @@
 
     return fieldsStream;
   }
-<<<<<<< HEAD
-=======
-
-  public static void files(SegmentInfo info, Set<String> files) throws IOException {
-    files.add(IndexFileNames.segmentFileName(info.name, "", FIELDS_INDEX_EXTENSION));
-    files.add(IndexFileNames.segmentFileName(info.name, "", FIELDS_EXTENSION));
-  }
->>>>>>> 4bbef9d5
 }