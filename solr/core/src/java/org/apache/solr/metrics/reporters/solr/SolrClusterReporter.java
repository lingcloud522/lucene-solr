--- conflicted
+++ resolved
@@ -179,11 +179,7 @@
   }
 
   @Override
-<<<<<<< HEAD
-  protected void validate() throws IllegalStateException {
-=======
   protected void doInit() {
->>>>>>> ea79c668
     if (reports.isEmpty()) { // set defaults
       reports = DEFAULT_REPORTS;
     }
